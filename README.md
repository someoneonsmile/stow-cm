# config manager (simple impl of gnu-stow)

## USEAGE

```sh
# -i install pack
# -d remove pack
# -r reload pack
# -f force replace target file
stow -i ./nvim /foo/bar
stow -i ./nvim /foo/bar -f
stow -d ./nvim /foo/bar
stow -r ./nvim /foo/bar
stow -r ./nvim /foo/bar -d /bar
stow -r ./*
```

## CONFIG

- config file location

    - `./.stowrc`
    - `{stow pack dir}/.stowrc`

- config file format

```toml
# toml format

target = "~"
force = true
ignore = [
    ".*\\.md",
    ".*\\.lock",
]
```

## TODO

- [ ] 模块
- [ ] 错误处理
- [ ] 异步协程
- [ ] 日志
- [ ] 配置文件
- [ ] ignore 正则
- [ ] 控制台颜色
- [ ] unused 处理
- [ ] git ignore
<<<<<<< HEAD
- [ ] 加密
=======
- [ ] backup replace file
>>>>>>> 13019c98
<|MERGE_RESOLUTION|>--- conflicted
+++ resolved
@@ -46,8 +46,5 @@
 - [ ] 控制台颜色
 - [ ] unused 处理
 - [ ] git ignore
-<<<<<<< HEAD
 - [ ] 加密
-=======
-- [ ] backup replace file
->>>>>>> 13019c98
+- [ ] backup replace file